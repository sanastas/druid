--- conflicted
+++ resolved
@@ -23,13 +23,10 @@
 import com.google.common.collect.Lists;
 import io.druid.java.util.common.DateTimes;
 import io.druid.math.expr.ExprMacroTable;
-<<<<<<< HEAD
 import io.druid.segment.NullHandlingHelper;
-=======
 import io.druid.server.security.AllowAllAuthenticator;
 import io.druid.server.security.AuthConfig;
 import io.druid.server.security.AuthTestUtils;
->>>>>>> 3f1009aa
 import io.druid.sql.calcite.planner.Calcites;
 import io.druid.sql.calcite.planner.DruidOperatorTable;
 import io.druid.sql.calcite.planner.PlannerConfig;
@@ -174,7 +171,7 @@
     final String sql = "SELECT __time, cnt, dim1, dim2, m1 FROM druid.foo";
     final DruidStatement statement = new DruidStatement("", 0, null, () -> {
     }).prepare(plannerFactory, sql, -1, AllowAllAuthenticator.ALLOW_ALL_RESULT);
-    
+
     // First frame, ask for 2 rows.
     Meta.Frame frame = statement.execute().nextFrame(DruidStatement.START_OFFSET, 2);
     Assert.assertEquals(
